// Copyright 2025 LiveKit, Inc.
//
// Licensed under the Apache License, Version 2.0 (the "License");
// you may not use this file except in compliance with the License.
// You may obtain a copy of the License at
//
//     http://www.apache.org/licenses/LICENSE-2.0
//
// Unless required by applicable law or agreed to in writing, software
// distributed under the License is distributed on an "AS IS" BASIS,
// WITHOUT WARRANTIES OR CONDITIONS OF ANY KIND, either express or implied.
// See the License for the specific language governing permissions and
// limitations under the License.

package agentfs

import (
	"bufio"
	"context"
	"encoding/json"
	"fmt"
	"io"
	"net/http"
	"net/url"
	"strings"

	"github.com/livekit/livekit-cli/v2/pkg/util"
)

type APIError struct {
	Message string             `json:"msg"`
	Meta    *map[string]string `json:"meta,omitempty"`
}

<<<<<<< HEAD
func LogHelper(ctx context.Context, id string, logType string, projectConfig *config.ProjectConfig, regionName string) error {
	if logType == "" {
		logType = "deploy"
	}

	baseUrl := projectConfig.URL
	if strings.HasPrefix(projectConfig.URL, "ws") {
		baseUrl = strings.Replace(projectConfig.URL, "ws", "http", 1)
	}

	var agentsUrl string

	if os.Getenv("LK_AGENTS_URL") != "" {
		agentsUrl = os.Getenv("LK_AGENTS_URL")
	} else if !strings.Contains(baseUrl, "localhost") && !strings.Contains(baseUrl, "127.0.0.1") {
		pattern := `^https://[a-zA-Z0-9\-]+\.`
		re := regexp.MustCompile(pattern)
		agentsUrl = re.ReplaceAllString(baseUrl, fmt.Sprintf("https://%s.agents.", regionName))
	} else {
		agentsUrl = baseUrl
	}

	logger.Debugw("Connecting to LK hosted agents on", "url", agentsUrl)

=======
// StreamLogs streams the logs for the given agent.
func (c *Client) StreamLogs(ctx context.Context, logType, agentID string, writer io.Writer) error {
	logger := c.logger.WithName("StreamLogs")
	if logType == "" {
		logType = "deploy"
	}
>>>>>>> 269fbd94
	params := url.Values{}
	params.Add("agent_id", agentID)
	params.Add("log_type", logType)
	fullUrl := fmt.Sprintf("%s/logs?%s", c.agentsURL, params.Encode())
	req, err := c.newRequest("GET", fullUrl, nil)
	if err != nil {
		return err
	}
	resp, err := c.httpClient.Do(req)
	if err != nil {
		return err
	}
	defer resp.Body.Close()

	if resp.StatusCode != http.StatusOK {
		logger.Debugw("failed to get logs", "status", resp.Status)
		var errorResponse APIError
		if err := json.NewDecoder(resp.Body).Decode(&errorResponse); err != nil {
			return fmt.Errorf("failed to parse error response: %w", err)
		} else {
			return fmt.Errorf("failed to get logs: %s", errorResponse.Message)
		}
	}
	scanner := bufio.NewScanner(resp.Body)
	for {
		select {
		case <-ctx.Done():
			return ctx.Err()
		default:
			if !scanner.Scan() {
				if err := scanner.Err(); err != nil {
					return fmt.Errorf("scanner error: %w", err)
				}
				return nil
			}
			line := scanner.Text()
			if strings.HasPrefix(line, "ERROR:") {
				return fmt.Errorf("%s", strings.TrimPrefix(line, "ERROR: "))
			}
			if _, err := fmt.Fprintln(writer, util.Dimmed(line)); err != nil {
				return fmt.Errorf("failed to write log line: %w", err)
			}
		}
	}
}<|MERGE_RESOLUTION|>--- conflicted
+++ resolved
@@ -32,43 +32,16 @@
 	Meta    *map[string]string `json:"meta,omitempty"`
 }
 
-<<<<<<< HEAD
-func LogHelper(ctx context.Context, id string, logType string, projectConfig *config.ProjectConfig, regionName string) error {
-	if logType == "" {
-		logType = "deploy"
-	}
-
-	baseUrl := projectConfig.URL
-	if strings.HasPrefix(projectConfig.URL, "ws") {
-		baseUrl = strings.Replace(projectConfig.URL, "ws", "http", 1)
-	}
-
-	var agentsUrl string
-
-	if os.Getenv("LK_AGENTS_URL") != "" {
-		agentsUrl = os.Getenv("LK_AGENTS_URL")
-	} else if !strings.Contains(baseUrl, "localhost") && !strings.Contains(baseUrl, "127.0.0.1") {
-		pattern := `^https://[a-zA-Z0-9\-]+\.`
-		re := regexp.MustCompile(pattern)
-		agentsUrl = re.ReplaceAllString(baseUrl, fmt.Sprintf("https://%s.agents.", regionName))
-	} else {
-		agentsUrl = baseUrl
-	}
-
-	logger.Debugw("Connecting to LK hosted agents on", "url", agentsUrl)
-
-=======
 // StreamLogs streams the logs for the given agent.
-func (c *Client) StreamLogs(ctx context.Context, logType, agentID string, writer io.Writer) error {
+func (c *Client) StreamLogs(ctx context.Context, logType, agentID string, writer io.Writer, serverRegion string) error {
 	logger := c.logger.WithName("StreamLogs")
 	if logType == "" {
 		logType = "deploy"
 	}
->>>>>>> 269fbd94
 	params := url.Values{}
 	params.Add("agent_id", agentID)
 	params.Add("log_type", logType)
-	fullUrl := fmt.Sprintf("%s/logs?%s", c.agentsURL, params.Encode())
+	fullUrl := fmt.Sprintf("%s/logs?%s", c.getAgentsURL(serverRegion), params.Encode())
 	req, err := c.newRequest("GET", fullUrl, nil)
 	if err != nil {
 		return err
