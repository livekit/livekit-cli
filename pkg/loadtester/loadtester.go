package loadtester

import (
	"encoding/binary"
	"encoding/json"
	"fmt"
	"net/http"
	"strings"
	"sync"
	"time"

	"github.com/pion/rtp"
	"github.com/pion/rtp/codecs"
	"github.com/pion/webrtc/v3"
	"go.uber.org/atomic"

	provider2 "github.com/livekit/livekit-cli/pkg/provider"
	"github.com/livekit/protocol/livekit"
	lksdk "github.com/livekit/server-sdk-go"
	"github.com/livekit/server-sdk-go/pkg/samplebuilder"
)

type LoadTester struct {
	params TesterParams

	lock    sync.Mutex
	room    *lksdk.Room
	running atomic.Bool
	// participant ID => quality
	trackQualities map[string]livekit.VideoQuality

	stats *sync.Map
}

type Layout string

const (
	// LayoutSpeaker - one user at 1280x720, 5 at 356x200
	LayoutSpeaker Layout = "speaker"
	// LayoutGrid3x3 - 9 participants at 400x225
	LayoutGrid3x3 Layout = "3x3"
	// LayoutGrid4x4 - 16 participants at 320x180
	LayoutGrid4x4 Layout = "4x4"
	// LayoutGrid5x5 - 25 participants at 256x144
	LayoutGrid5x5 Layout = "5x5"

	highWidth    = 1280
	highHeight   = 720
	mediumWidth  = 640
	mediumHeight = 360
	lowWidth     = 320
	lowHeight    = 180
)

func LayoutFromString(str string) Layout {
	if str == string(LayoutGrid3x3) {
		return LayoutGrid3x3
	} else if str == string(LayoutGrid4x4) {
		return LayoutGrid4x4
	} else if str == string(LayoutGrid5x5) {
		return LayoutGrid5x5
	}
	return LayoutSpeaker
}

type BrightToken struct {
	Token string
}
type TesterParams struct {
	URL            string
	APIKey         string
	APISecret      string
	Room           string
	IdentityPrefix string
	Layout         Layout
	// true to subscribe to all published tracks
	Subscribe         bool
	BrightUrl         string
	BrightSharedToken string
	BrightBotStartId  int

	name           string
	Sequence       int
	expectedTracks int
}

func NewLoadTester(params TesterParams) *LoadTester {
	return &LoadTester{
		params:         params,
		stats:          &sync.Map{},
		trackQualities: make(map[string]livekit.VideoQuality),
	}
}

func (t *LoadTester) Start(botId int) error {
	if t.IsRunning() {
		return nil
	}

	identity := fmt.Sprintf("%s_%d", t.params.IdentityPrefix, t.params.Sequence)
	t.room = lksdk.CreateRoom(&lksdk.RoomCallback{
		ParticipantCallback: lksdk.ParticipantCallback{
			OnTrackSubscribed: t.onTrackSubscribed,
			OnTrackSubscriptionFailed: func(sid string, rp *lksdk.RemoteParticipant) {
				fmt.Printf("track subscription failed, lp:%v, sid:%v, rp:%v/%v\n", identity, sid, rp.Identity(), rp.SID())
			},
		},
	})
	var err error
	// make up to 10 reconnect attempts
	for i := 0; i < 10; i++ {
<<<<<<< HEAD
		url := strings.ReplaceAll(t.params.BrightUrl, "{{id}}", t.params.Room)
		getTokenUrl := fmt.Sprintf("%s?testUser=%d", url, botId)
		fmt.Printf("Connecting to url: %s\n", getTokenUrl)
		req, err := http.NewRequest("GET", getTokenUrl, nil)
		if err != nil {
			//panic(err)
			fmt.Println(err)
		}
		bearerToken := fmt.Sprintf("Bearer %s", t.params.BrightSharedToken)
		req.Header.Set("Authorization", bearerToken)
		resp, err := http.DefaultClient.Do(req)
		if err != nil {
			fmt.Println(err)
			//panic(err)
			return err
		}

		var bt BrightToken
		err = json.NewDecoder(resp.Body).Decode(&bt)
		if err != nil {
			fmt.Println(resp)
			fmt.Println(err)
			return err
			//panic(err)
		}

		defer resp.Body.Close()

		room, err = lksdk.ConnectToRoomWithToken(t.params.URL, bt.Token, lksdk.WithAutoSubscribe(t.params.Subscribe))
=======
		err = t.room.Join(t.params.URL, lksdk.ConnectInfo{
			APIKey:              t.params.APIKey,
			APISecret:           t.params.APISecret,
			RoomName:            t.params.Room,
			ParticipantIdentity: identity,
		}, lksdk.WithAutoSubscribe(t.params.Subscribe))
>>>>>>> 69680d09
		if err == nil {
			break
		} else {
			fmt.Println(err)
		}
		time.Sleep(1 * time.Second)
	}
	if err != nil {
		return err
	}

	t.running.Store(true)

	return nil
}

func (t *LoadTester) IsRunning() bool {
	return t.running.Load()
}

func (t *LoadTester) PublishAudioTrack(name string, bitrate uint32) (string, error) {
	if !t.IsRunning() {
		return "", nil
	}

	sampleProvider, err := NewLoadTestProvider(bitrate)
	if err != nil {
		return "", err
	}
	track, err := lksdk.NewLocalSampleTrack(webrtc.RTPCodecCapability{
		MimeType:    webrtc.MimeTypeOpus,
		ClockRate:   20,
		SDPFmtpLine: "",
	})
	if err != nil {
		return "", err
	}
	if err := track.StartWrite(sampleProvider, nil); err != nil {
		return "", err
	}

	p, err := t.room.LocalParticipant.PublishTrack(track, &lksdk.TrackPublicationOptions{
		Name: name,
	})
	if err != nil {
		return "", err
	}
	return p.SID(), nil
}

func (t *LoadTester) PublishVideoTrack(name, resolution, codec string) (string, error) {
	if !t.IsRunning() {
		return "", nil
	}

	loopers, err := provider2.CreateLoopers(resolution, codec, false)
	if err != nil {
		return "", err
	}
	track, err := lksdk.NewLocalSampleTrack(loopers[0].Codec())
	if err != nil {
		return "", err
	}
	if err := track.StartWrite(loopers[0], nil); err != nil {
		return "", err
	}

	p, err := t.room.LocalParticipant.PublishTrack(track, &lksdk.TrackPublicationOptions{
		Name: name,
	})
	if err != nil {
		return "", err
	}
	return p.SID(), nil
}

func (t *LoadTester) PublishSimulcastTrack(name, resolution, codec string) (string, error) {
	var tracks []*lksdk.LocalSampleTrack

	loopers, err := provider2.CreateLoopers(resolution, codec, true)
	if err != nil {
		return "", err
	}
	// for video, publish three simulcast layers
	for i, looper := range loopers {
		layer := looper.ToLayer(livekit.VideoQuality(i))

		track, err := lksdk.NewLocalSampleTrack(looper.Codec(),
			lksdk.WithSimulcast("loadtest-video", layer))
		if err != nil {
			return "", err
		}
		if err := track.StartWrite(looper, nil); err != nil {
			return "", err
		}
		tracks = append(tracks, track)
	}

	p, err := t.room.LocalParticipant.PublishSimulcastTrack(tracks, &lksdk.TrackPublicationOptions{
		Name:   name,
		Source: livekit.TrackSource_CAMERA,
	})
	if err != nil {
		return "", err
	}

	return p.SID(), nil
}

func (t *LoadTester) GetStats() *testerStats {
	stats := &testerStats{
		expectedTracks: t.params.expectedTracks,
		trackStats:     make(map[string]*trackStats),
	}
	t.stats.Range(func(key, value interface{}) bool {
		stats.trackStats[key.(string)] = value.(*trackStats)
		return true
	})
	return stats
}

func (t *LoadTester) Reset() {
	stats := sync.Map{}
	t.stats.Range(func(key, value interface{}) bool {
		old := value.(*trackStats)
		stats.Store(key, &trackStats{
			trackID: old.trackID,
		})
		return true
	})
	t.stats = &stats
}

func (t *LoadTester) Stop() {
	if !t.IsRunning() {
		return
	}
	t.running.Store(false)
	t.room.Disconnect()
}

func (t *LoadTester) onTrackSubscribed(track *webrtc.TrackRemote, pub *lksdk.RemoteTrackPublication, rp *lksdk.RemoteParticipant) {
	numSubscribed := 0
	numTotal := 0
	for _, p := range t.room.GetParticipants() {
		tracks := p.Tracks()
		numTotal += len(tracks)
		for _, t := range tracks {
			if t.IsSubscribed() {
				numSubscribed++
			}
		}
	}

	s := &trackStats{
		trackID: track.ID(),
		kind:    pub.Kind(),
	}
	t.stats.Store(track.ID(), s)
	fmt.Println("subscribed to track", t.room.LocalParticipant.Identity(), pub.SID(), pub.Kind(), fmt.Sprintf("%d/%d", numSubscribed, numTotal))

	// consume track
	go t.consumeTrack(track, pub, rp)

	if pub.Kind() != lksdk.TrackKindVideo {
		return
	}

	// ensure it's using the right layer
	qualityCounts := make(map[livekit.VideoQuality]int)
	t.lock.Lock()
	for _, q := range t.trackQualities {
		if count, ok := qualityCounts[q]; ok {
			qualityCounts[q] = count + 1
		} else {
			qualityCounts[q] = 1
		}
	}

	targetQuality := livekit.VideoQuality_OFF
	switch t.params.Layout {
	case LayoutSpeaker:
		if qualityCounts[livekit.VideoQuality_HIGH] == 0 {
			targetQuality = livekit.VideoQuality_HIGH
		} else if qualityCounts[livekit.VideoQuality_LOW] < 5 {
			targetQuality = livekit.VideoQuality_LOW
		}
	case LayoutGrid3x3:
		if qualityCounts[livekit.VideoQuality_MEDIUM] < 9 {
			targetQuality = livekit.VideoQuality_MEDIUM
		}
	case LayoutGrid4x4:
		if qualityCounts[livekit.VideoQuality_LOW] < 16 {
			targetQuality = livekit.VideoQuality_LOW
		}
	case LayoutGrid5x5:
		if qualityCounts[livekit.VideoQuality_LOW] < 25 {
			targetQuality = livekit.VideoQuality_LOW
		}
	}
	t.trackQualities[rp.SID()] = targetQuality
	t.lock.Unlock()

	// switch quality and/or enable/disable
	switch targetQuality {
	case livekit.VideoQuality_HIGH:
		pub.SetVideoDimensions(highWidth, highHeight)
	case livekit.VideoQuality_MEDIUM:
		pub.SetVideoDimensions(mediumWidth, mediumHeight)
	case livekit.VideoQuality_LOW:
		pub.SetVideoDimensions(lowWidth, lowHeight)
	case livekit.VideoQuality_OFF:
		pub.SetEnabled(false)
	}
}

func (t *LoadTester) consumeTrack(track *webrtc.TrackRemote, pub *lksdk.RemoteTrackPublication, rp *lksdk.RemoteParticipant) {
	rp.WritePLI(track.SSRC())

	defer func() {
		if e := recover(); e != nil {
			fmt.Println("caught panic in consumeTrack", e)
		}
	}()

	var dpkt rtp.Depacketizer
	if pub.Kind() == lksdk.TrackKindVideo {
		dpkt = &codecs.H264Packet{}
	} else {
		dpkt = &depacketizer{}
	}
	sb := samplebuilder.New(100, dpkt, track.Codec().ClockRate, samplebuilder.WithPacketDroppedHandler(func() {
		value, _ := t.stats.Load(track.ID())
		ts := value.(*trackStats)
		ts.dropped.Inc()
		rp.WritePLI(track.SSRC())
	}))
	value, _ := t.stats.Load(track.ID())
	ts := value.(*trackStats)
	ts.startedAt.Store(time.Now())
	for {
		pkt, _, err := track.ReadRTP()
		if err != nil {
			return
		}
		if pkt == nil {
			continue
		}
		sb.Push(pkt)

		for _, pkt := range sb.PopPackets() {
			value, _ := t.stats.Load(track.ID())
			ts := value.(*trackStats)
			ts.bytes.Add(int64(len(pkt.Payload)))
			ts.packets.Inc()
			if pub.Kind() == lksdk.TrackKindAudio && dpkt.IsPartitionTail(pkt.Marker, pkt.Payload) {
				sentAt := int64(binary.LittleEndian.Uint64(pkt.Payload[len(pkt.Payload)-8:]))
				latency := time.Now().UnixNano() - sentAt
				// check for correct values
				if latency < 100*1000*1000 && latency > 0 {
					ts.latency.Add(latency)
					ts.latencyCount.Inc()
				}
			}
		}
	}
}<|MERGE_RESOLUTION|>--- conflicted
+++ resolved
@@ -63,8 +63,17 @@
 	return LayoutSpeaker
 }
 
+type CurrentUser struct {
+	UID string
+}
+
+type Participants struct {
+	CurrentUser CurrentUser
+}
+
 type BrightToken struct {
-	Token string
+	Token        string
+	Participants Participants
 }
 type TesterParams struct {
 	URL            string
@@ -97,7 +106,7 @@
 		return nil
 	}
 
-	identity := fmt.Sprintf("%s_%d", t.params.IdentityPrefix, t.params.Sequence)
+	identity := "RHMuUAqow2ftRQsDKNrKi9aKaFp1"
 	t.room = lksdk.CreateRoom(&lksdk.RoomCallback{
 		ParticipantCallback: lksdk.ParticipantCallback{
 			OnTrackSubscribed: t.onTrackSubscribed,
@@ -108,8 +117,7 @@
 	})
 	var err error
 	// make up to 10 reconnect attempts
-	for i := 0; i < 10; i++ {
-<<<<<<< HEAD
+	for i := 0; i < 1; i++ {
 		url := strings.ReplaceAll(t.params.BrightUrl, "{{id}}", t.params.Room)
 		getTokenUrl := fmt.Sprintf("%s?testUser=%d", url, botId)
 		fmt.Printf("Connecting to url: %s\n", getTokenUrl)
@@ -138,15 +146,14 @@
 
 		defer resp.Body.Close()
 
-		room, err = lksdk.ConnectToRoomWithToken(t.params.URL, bt.Token, lksdk.WithAutoSubscribe(t.params.Subscribe))
-=======
+		// room, err = lksdk.ConnectToRoomWithToken(t.params.URL, bt.Token, lksdk.WithAutoSubscribe(t.params.Subscribe))
+		fmt.Println(bt.Participants.CurrentUser.UID)
 		err = t.room.Join(t.params.URL, lksdk.ConnectInfo{
 			APIKey:              t.params.APIKey,
 			APISecret:           t.params.APISecret,
 			RoomName:            t.params.Room,
-			ParticipantIdentity: identity,
+			ParticipantIdentity: bt.Participants.CurrentUser.UID,
 		}, lksdk.WithAutoSubscribe(t.params.Subscribe))
->>>>>>> 69680d09
 		if err == nil {
 			break
 		} else {
