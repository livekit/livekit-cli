// Copyright 2025 LiveKit, Inc.
//
// Licensed under the Apache License, Version 2.0 (the "License");
// you may not use this file except in compliance with the License.
// You may obtain a copy of the License at
//
//     http://www.apache.org/licenses/LICENSE-2.0
//
// Unless required by applicable law or agreed to in writing, software
// distributed under the License is distributed on an "AS IS" BASIS,
// WITHOUT WARRANTIES OR CONDITIONS OF ANY KIND, either express or implied.
// See the License for the specific language governing permissions and
// limitations under the License.

package main

import (
	"context"
	"errors"
	"fmt"
	"os"
	"path/filepath"
	"regexp"
	"slices"
	"strings"
	"time"

	"github.com/charmbracelet/huh"
	"github.com/twitchtv/twirp"
	"github.com/urfave/cli/v3"

	"github.com/livekit/livekit-cli/v2/pkg/agentfs"
	"github.com/livekit/livekit-cli/v2/pkg/bootstrap"
	"github.com/livekit/livekit-cli/v2/pkg/config"
	"github.com/livekit/livekit-cli/v2/pkg/util"
	lkproto "github.com/livekit/protocol/livekit"
	"github.com/livekit/protocol/logger"
)

var (
	idFlag = func(required bool) *cli.StringFlag {
		return &cli.StringFlag{
			Name:     "id",
			Usage:    fmt.Sprintf("`ID` of the agent. If unset, and the %s file is present, will use the id found there.", config.LiveKitTOMLFile),
			Required: required,
		}
	}

	idSliceFlag = &cli.StringSliceFlag{
		Name:     "id",
		Usage:    "`IDs` of agent(s)",
		Required: false,
	}

	secretsFileFlag = &cli.StringFlag{
		Name:      "secrets-file",
		Usage:     "`FILE` containing secret KEY=VALUE pairs, one per line. These will be injected as environment variables into the agent.",
		TakesFile: true,
		Required:  false,
	}

	secretsFlag = &cli.StringSliceFlag{
		Name:     "secrets",
		Usage:    "KEY=VALUE comma separated secrets. These will be injected as environment variables into the agent. These take precedence over secrets-file.",
		Required: false,
	}

	logTypeFlag = &cli.StringFlag{
		Name:     "log-type",
		Usage:    "Type of logs to retrieve. Valid values are 'deploy' and 'build'",
		Value:    "deploy",
		Required: false,
	}

	regionFlag = &cli.StringSliceFlag{
		Name:     "regions",
		Usage:    "Region(s) to deploy the agent to. If unset, will deploy to the nearest region.",
		Required: false,
		Hidden:   true,
	}

	skipSDKCheckFlag = &cli.BoolFlag{
		Name:     "skip-sdk-check",
		Required: false,
		Hidden:   true,
	}

	AgentCommands = []*cli.Command{
		{
			Name:    "agent",
			Aliases: []string{"a"},
			Usage:   "Manage LiveKit Cloud Agents",
			Commands: []*cli.Command{
				{
					Name:   "init",
					Usage:  "Initialize a new LiveKit Cloud agent project",
					Before: createAgentClient,
					Action: initAgent,
					MutuallyExclusiveFlags: []cli.MutuallyExclusiveFlags{{
						Flags: [][]cli.Flag{{
							&cli.StringFlag{
								Name:  "lang",
								Usage: "`LANGUAGE` of the project, one of \"node\", \"python\"",
								Action: func(ctx context.Context, cmd *cli.Command, l string) error {
									if l == "" {
										return nil
									}
									if !slices.Contains([]string{"node", "python"}, l) {
										return fmt.Errorf("unsupported language: %s", l)
									}
									return nil
								},
								Hidden: true,
							},
							&cli.BoolFlag{
								Name:  "deploy",
								Usage: "If set, automatically deploys the agent to LiveKit Cloud after initialization.",
								Value: false,
							},
							templateFlag,
							templateURLFlag,
						}, {
							sandboxFlag,
							&cli.BoolFlag{
								Name:  "no-sandbox",
								Usage: "If set, will not create a sandbox for the project. ",
								Value: false,
							},
						}},
					}},
					Flags:                     []cli.Flag{},
					ArgsUsage:                 "[AGENT-NAME]",
					DisableSliceFlagSeparator: true,
				},
				{
					Name:   "create",
					Usage:  "Create a new LiveKit Cloud Agent",
					Action: createAgent,
					Before: createAgentClient,
					Flags: []cli.Flag{
						secretsFlag,
						secretsFileFlag,
						silentFlag,
						regionFlag,
						skipSDKCheckFlag,
					},
					// NOTE: since secrets may contain commas, or indeed any special character we might want to treat as a flag separator,
					// we disable it entirely here and require multiple --secrets flags to be used.
					DisableSliceFlagSeparator: true,
					ArgsUsage:                 "[working-dir]",
				},
				{
					Name:   "dockerfile",
					Usage:  "Generate Dockerfile and .dockerignore for your project",
					Before: createAgentClient,
					Action: generateAgentDockerfile,
					Flags: []cli.Flag{
						silentFlag,
						&cli.BoolFlag{
							Name:     "overwrite",
							Usage:    "Overwrite existing Dockerfile and/or .dockerignore if they exist",
							Required: false,
							Value:    false,
						},
					},
					ArgsUsage: "[working-dir]",
				},
				{
					Name:   "config",
					Usage:  fmt.Sprintf("Creates a %s in the working directory for an existing agent.", config.LiveKitTOMLFile),
					Before: createAgentClient,
					Action: createAgentConfig,
					Flags: []cli.Flag{
						idFlag(false),
					},
					ArgsUsage: "[working-dir]",
				},
				{
					Name:   "deploy",
					Usage:  "Deploy a new version of the agent",
					Before: createAgentClient,
					Action: deployAgent,
					Flags: []cli.Flag{
						secretsFlag,
						secretsFileFlag,
						skipSDKCheckFlag,
					},
					// NOTE: since secrets may contain commas, or indeed any special character we might want to treat as a flag separator,
					// we disable it entirely here and require multiple --secrets flags to be used.
					DisableSliceFlagSeparator: true,
					ArgsUsage:                 "[working-dir]",
				},
				{
					Name:   "status",
					Usage:  "Get the status of an agent",
					Before: createAgentClient,
					Action: getAgentStatus,
					Flags: []cli.Flag{
						idFlag(false),
					},
					ArgsUsage: "[working-dir]",
				},
				{
					Name:   "update",
					Usage:  "Update an agent metadata and secrets. This will restart the agent.",
					Before: createAgentClient,
					Action: updateAgent,
					Flags: []cli.Flag{
						secretsFlag,
						secretsFileFlag,
					},
					// NOTE: since secrets may contain commas, or indeed any special character we might want to treat as a flag separator,
					// we disable it entirely here and require multiple --secrets flags to be used.
					DisableSliceFlagSeparator: true,
					ArgsUsage:                 "[working-dir]",
				},
				{
					Name:   "restart",
					Usage:  "Restart an agent",
					Before: createAgentClient,
					Action: restartAgent,
					Flags: []cli.Flag{
						idFlag(false),
					},
					ArgsUsage: "[working-dir]",
				},
				{
					Name:   "rollback",
					Usage:  "Rollback an agent to a previous version",
					Before: createAgentClient,
					Action: rollbackAgent,
					Flags: []cli.Flag{
						&cli.StringFlag{
							Name:     "version",
							Usage:    "Version to rollback to, defaults to most recent previous to current.",
							Value:    "latest",
							Required: true,
						},
						idFlag(false),
					},
					ArgsUsage: "[working-dir]",
				},
				{
					Name:    "logs",
					Aliases: []string{"tail"},
					Usage:   "Tail logs from agent",
					Before:  createAgentClient,
					Action:  getLogs,
					Flags: []cli.Flag{
						idFlag(false),
						logTypeFlag,
					},
					ArgsUsage: "[working-dir]",
				},
				{
					Name:    "delete",
					Usage:   "Delete an agent",
					Before:  createAgentClient,
					Action:  deleteAgent,
					Aliases: []string{"destroy"},
					Flags: []cli.Flag{
						idFlag(false),
					},
					ArgsUsage: "[working-dir]",
				},
				{
					Name:   "versions",
					Usage:  "List versions of an agent",
					Before: createAgentClient,
					Action: listAgentVersions,
					Flags: []cli.Flag{
						idFlag(false),
					},
					ArgsUsage: "[working-dir]",
				},
				{
					Name:   "list",
					Usage:  "List all LiveKit Cloud Agents",
					Action: listAgents,
					Before: createAgentClient,
					Flags: []cli.Flag{
						idSliceFlag,
					},
				},
				{
					Name:   "secrets",
					Usage:  "List secrets for an agent",
					Before: createAgentClient,
					Action: listAgentSecrets,
					Flags: []cli.Flag{
						idFlag(false),
					},
					ArgsUsage: "[working-dir]",
				},
				{
					Name:   "update-secrets",
					Usage:  "Update secrets for an agent, will cause a re-start of the agent.",
					Before: createAgentClient,
					Action: updateAgentSecrets,
					Flags: []cli.Flag{
						secretsFlag,
						secretsFileFlag,
						idFlag(false),
						&cli.BoolFlag{
							Name:     "overwrite",
							Usage:    "If set, will overwrite existing secrets",
							Required: false,
							Value:    false,
						},
					},
					// NOTE: since secrets may contain commas, or indeed any special character we might want to treat as a flag separator,
					// we disable it entirely here and require multiple --secrets flags to be used.
					DisableSliceFlagSeparator: true,
					ArgsUsage:                 "[working-dir]",
				},
			},
		},
	}
	subdomainPattern = regexp.MustCompile(`^(?:https?|wss?)://([^.]+)\.`)
	agentsClient     *agentfs.Client
	ignoredSecrets   = []string{
		"LIVEKIT_API_KEY",
		"LIVEKIT_API_SECRET",
		"LIVEKIT_URL",
	}
)

func createAgentClient(ctx context.Context, cmd *cli.Command) (context.Context, error) {
	var err error

	if _, err := requireProject(ctx, cmd); err != nil {
		return ctx, err
	}

	if cmd.NArg() > 0 {
		workingDir = cmd.Args().First()
	}

	// If a project has been manually selected that conflicts with the agent's config,
	// or if the config file is malformed, this is an error. If the config does not exist,
	// we assume it gets created later.
	configExists, err := requireConfig(workingDir, tomlFilename)
	if err != nil && !errors.Is(err, os.ErrNotExist) {
		return ctx, err
	}
	if configExists {
		projectSubdomainMatch := subdomainPattern.FindStringSubmatch(project.URL)
		if len(projectSubdomainMatch) < 2 {
			return ctx, fmt.Errorf("invalid project URL [%s]", project.URL)
		}
		if projectSubdomainMatch[1] != lkConfig.Project.Subdomain {
			return ctx, fmt.Errorf("project does not match agent subdomain [%s]", lkConfig.Project.Subdomain)
		}
	}

	agentsClient, err = agentfs.New(agentfs.WithProject(project.URL, project.APIKey, project.APISecret))
	if err != nil {
		return ctx, err
	}
	return ctx, nil
}

func initAgent(ctx context.Context, cmd *cli.Command) error {
	// TODO: (@rektdeckard) move compatibility flag into template index,
	// then show template picker containing only compatible templates
	if !(cmd.IsSet("lang") || cmd.IsSet("template") || cmd.IsSet("template-url")) {
		var lang string
		// Prompt for language
		if err := huh.NewSelect[string]().
			Title("Select the language for your agent project").
			Options(
				huh.NewOption("Python", "python"),
				huh.NewOption("Node.js", "node"),
			).
			Value(&lang).
			WithTheme(util.Theme).
			Run(); err != nil {
			return err
		}

		switch lang {
		case "node":
			templateURL = "https://github.com/livekit-examples/agent-starter-node"
		case "python":
			templateURL = "https://github.com/livekit-examples/agent-starter-python"
		default:
			return fmt.Errorf("unsupported language: %s", lang)
		}
	}

	logger.Debugw("Initializing agent project", "working-dir", workingDir)

	// Create sandbox
	if !cmd.Bool("no-sandbox") || sandboxID == "" {
		if err := util.Await("Creating sandbox app...", ctx, func(ctx context.Context) error {
			token, err := requireToken(ctx, cmd)
			if err != nil {
				return err
			}

			appName = cmd.Args().First()
			if appName == "" {
				appName = project.Name
			}
			// We set agent name in env for use in template tasks
			os.Setenv("LIVEKIT_AGENT_NAME", appName)

			// TODO: (@rektdeckard) figure out why AccessKeyProvider does not immediately
			// have access to newly-created API keys, then remove this sleep
			time.Sleep(4 * time.Second)
			sandboxID, err = bootstrap.CreateSandbox(
				ctx,
				appName,
				// NOTE: we may want to support embed sandbox in the future
				"https://github.com/livekit-examples/agent-starter-react",
				token,
				serverURL,
			)
			return err
		}); err != nil {
			return fmt.Errorf("failed to create sandbox: %w", err)
		} else {
			fmt.Println("Creating sandbox app...")
			fmt.Printf("Created sandbox app [%s]\n", util.Accented(sandboxID))
		}

	}

	// Run template bootstrap
	shouldDeploy := cmd.Bool("deploy")
	if shouldDeploy {
		cmd.Set("install", "true")
	}
	if err := setupTemplate(ctx, cmd); err != nil {
		return err
	}
	// Deploy if requested
	if shouldDeploy {
		fmt.Println("Deploying agent...")
		if err := createAgent(ctx, cmd); err != nil {
			return fmt.Errorf("failed to deploy agent: %w", err)
		}
	}

	return nil
}

func createAgent(ctx context.Context, cmd *cli.Command) error {
	subdomainMatches := subdomainPattern.FindStringSubmatch(project.URL)
	if len(subdomainMatches) < 2 {
		return fmt.Errorf("invalid project URL [%s]", project.URL)
	}

	// We have a configured project, but don't need to double-confirm if it was
	// set via a command line flag, because intent is clear.
	if !cmd.IsSet("project") {
		useProject := true
		if err := huh.NewForm(huh.NewGroup(huh.NewConfirm().
			Title(fmt.Sprintf("Use [%s] (%s) to create agent deployment?", project.Name, project.URL)).
			Value(&useProject).
			Inline(false).
			WithTheme(util.Theme))).
			Run(); err != nil {
			return err
		}
		if !useProject {
			if _, err := selectProject(ctx, cmd); err != nil {
				return err
			}
			var err error
			// Recreate the client with the new project
			agentsClient, err = agentfs.New(agentfs.WithProject(project.URL, project.APIKey, project.APISecret))
			if err != nil {
				return err
			}

			// Re-parse the project URL to get the subdomain
			subdomainMatches = subdomainPattern.FindStringSubmatch(project.URL)
			if len(subdomainMatches) < 2 {
				return fmt.Errorf("invalid project URL [%s]", project.URL)
			}
		}
	}

	logger.Debugw("Creating agent", "working-dir", workingDir)
	configExists, err := requireConfig(workingDir, tomlFilename)
	if err != nil && configExists {
		return err
	}

	silent := cmd.Bool("silent")

	if configExists && lkConfig.Agent != nil {
		if !silent {
			fmt.Printf("Using agent configuration [%s]\n", util.Accented(tomlFilename))
		}
	} else {
		lkConfig = config.NewLiveKitTOML(subdomainMatches[1]).WithDefaultAgent()
	}
	if !silent {
		fmt.Printf("Creating new agent\n")
	}

	secrets, err := requireSecrets(ctx, cmd, false, false)
	if err != nil {
		return err
	}

	settingsMap, err := getClientSettings(ctx, cmd.Bool("silent"))
	if err != nil {
		return err
	}

	projectType, err := agentfs.DetectProjectType(workingDir)
	fmt.Printf("Detected project type [%s]\n", util.Accented(string(projectType)))
	if err != nil {
		return fmt.Errorf("unable to determine project type: %w, please use a supported project type, or create your own Dockerfile in the current directory", err)
	}

	if err := requireDockerfile(ctx, cmd, workingDir, projectType, settingsMap); err != nil {
		return err
	}

	if err := agentfs.CheckSDKVersion(workingDir, projectType, settingsMap); err != nil {
		if cmd.Bool("skip-sdk-check") {
			fmt.Printf("Error checking SDK version: %v, skipping...\n", err)
		} else {
			return err
		}
	}

	regions := cmd.StringSlice("regions")
	excludeFiles := []string{fmt.Sprintf("**/%s", config.LiveKitTOMLFile)}
	resp, err := agentsClient.CreateAgent(ctx, workingDir, secrets, regions, excludeFiles)
	if err != nil {
		if twerr, ok := err.(twirp.Error); ok {
			return fmt.Errorf("unable to create agent: %s", twerr.Msg())
		}
		return fmt.Errorf("unable to create agent: %w", err)
	}

	lkConfig.Agent.ID = resp.AgentId
	if err := lkConfig.SaveTOMLFile(workingDir, tomlFilename); err != nil {
		return err
	}

	fmt.Printf("Created agent with ID [%s]\n", util.Accented(resp.AgentId))

	fmt.Println("Build completed - You can view build logs later with `lk agent logs --log-type=build`")

	if !silent {
		var viewLogs bool = true
		if err := huh.NewForm(
			huh.NewGroup(
				huh.NewConfirm().
					Title("Agent deploying. Would you like to view logs?").
					Description("You can view logs later with `lk agent logs`").
					Value(&viewLogs).
					WithTheme(util.Theme),
			),
		).Run(); err != nil {
			return err
		} else if viewLogs {
			fmt.Println("Tailing runtime logs...safe to exit at any time")
<<<<<<< HEAD
			return agentfs.LogHelper(ctx, lkConfig.Agent.ID, "deploy", project, resp.ServerRegions[0])
=======
			return agentsClient.StreamLogs(ctx, "deploy", lkConfig.Agent.ID, os.Stdout)
>>>>>>> 269fbd94
		}
	}
	return nil
}

func createAgentConfig(ctx context.Context, cmd *cli.Command) error {
	if _, err := os.Stat(tomlFilename); err == nil {
		var overwrite bool
		if err := huh.NewForm(
			huh.NewGroup(
				huh.NewConfirm().
					Title(
						fmt.Sprintf("Config file [%s] file already exists. Overwrite?", tomlFilename),
					).
					Value(&overwrite).
					WithTheme(util.Theme),
			),
		).
			Run(); err != nil {
			return err
		}
		if !overwrite {
			return fmt.Errorf("config file [%s] already exists", util.Accented(tomlFilename))
		}
	}

	agentID := cmd.String("id")
	if agentID == "" {
		configExists, err := requireConfig(workingDir, tomlFilename)
		if err != nil && configExists {
			return err
		}

		if configExists && lkConfig.HasAgent() {
			agentID = lkConfig.Agent.ID
		} else {
			agentID, err = selectAgent(ctx, cmd, false)
			if err != nil {
				return err
			}
		}
	}

	response, err := agentsClient.ListAgents(ctx, &lkproto.ListAgentsRequest{
		AgentId: agentID,
	})
	if err != nil {
		if twerr, ok := err.(twirp.Error); ok {
			return fmt.Errorf("unable to list agents: %s", twerr.Msg())
		}
		return fmt.Errorf("unable to list agents: %w", err)
	}
	if len(response.Agents) == 0 {
		return fmt.Errorf("agent not found")
	}

	subdomainPattern := regexp.MustCompile(`^(?:https?|wss?)://([^.]+)\.`)
	matches := subdomainPattern.FindStringSubmatch(project.URL)
	if len(matches) < 1 {
		return fmt.Errorf("invalid project URL: %s", project.URL)
	}

	agent := response.Agents[0]
	lkConfig := config.NewLiveKitTOML(matches[1])
	lkConfig.Agent = &config.LiveKitTOMLAgentConfig{
		ID: agent.AgentId,
	}

	if err := lkConfig.SaveTOMLFile(workingDir, tomlFilename); err != nil {
		return err
	}
	return nil
}

func deployAgent(ctx context.Context, cmd *cli.Command) error {
	var req *lkproto.DeployAgentRequest

	agentId, err := getAgentID(ctx, cmd, workingDir, tomlFilename, false)
	if err != nil {
		return err
	}

	req = &lkproto.DeployAgentRequest{
		AgentId: agentId,
	}

	secrets, err := requireSecrets(ctx, cmd, false, true)
	if err != nil {
		return err
	}
	if len(secrets) > 0 {
		req.Secrets = secrets
	}

	projectType, err := agentfs.DetectProjectType(workingDir)
	if err != nil {
		return fmt.Errorf("unable to determine project type: %w, please use a supported project type, or create your own Dockerfile in the current directory", err)
	}

	settingsMap, err := getClientSettings(ctx, cmd.Bool("silent"))
	if err != nil {
		return err
	}

	if err := agentfs.CheckSDKVersion(workingDir, projectType, settingsMap); err != nil {
		if cmd.Bool("skip-sdk-check") {
			fmt.Printf("Error checking SDK version: %v, skipping...\n", err)
		} else {
			return err
		}
	}

	excludeFiles := []string{fmt.Sprintf("**/%s", config.LiveKitTOMLFile)}
	if err := agentsClient.DeployAgent(ctx, agentId, workingDir, secrets, excludeFiles); err != nil {
		if twerr, ok := err.(twirp.Error); ok {
			return fmt.Errorf("unable to deploy agent: %s", twerr.Msg())
		}
		return fmt.Errorf("unable to deploy agent: %w", err)
	}

	fmt.Println("Deployed agent")
	return nil
}

func getAgentStatus(ctx context.Context, cmd *cli.Command) error {
	agentID, err := getAgentID(ctx, cmd, workingDir, tomlFilename, false)
	if err != nil {
		return err
	}

	res, err := agentsClient.ListAgents(ctx, &lkproto.ListAgentsRequest{
		AgentId: agentID,
	})
	if err != nil {
		if twerr, ok := err.(twirp.Error); ok {
			return fmt.Errorf("unable to list agents: %s", twerr.Msg())
		}
		return fmt.Errorf("unable to list agents: %w", err)
	}

	if len(res.Agents) == 0 {
		return fmt.Errorf("no agents found")
	}

	var rows [][]string
	for _, agent := range res.Agents {
		for _, regionalAgent := range agent.AgentDeployments {
			curCPU, err := agentfs.ParseCpu(regionalAgent.CurCpu)
			if err != nil {
				logger.Errorw("error parsing cpu", err)
			}

			curMem, err := agentfs.ParseMem(regionalAgent.CurMem, false)
			if err != nil {
				logger.Errorw("error parsing mem", err)
			}

			memLimit, err := agentfs.ParseMem(regionalAgent.MemLimit, true)
			if err != nil {
				logger.Errorw("error parsing mem req", err)
			}

			rows = append(rows, []string{
				agent.AgentId,
				agent.Version,
				regionalAgent.Region,
				regionalAgent.Status,
				fmt.Sprintf("%s / %s", curCPU, regionalAgent.CpuLimit),
				fmt.Sprintf("%s / %s", curMem, memLimit),
				fmt.Sprintf("%d / %d / %d", regionalAgent.Replicas, regionalAgent.MinReplicas, regionalAgent.MaxReplicas),
				agent.DeployedAt.AsTime().Format(time.RFC3339),
			})
		}
	}

	t := util.CreateTable().
		Headers("ID", "Version", "Region", "Status", "CPU", "Mem", "Replicas", "Deployed At").
		Rows(rows...)

	fmt.Println(t)
	return nil
}

func restartAgent(ctx context.Context, cmd *cli.Command) error {
	agentID, err := getAgentID(ctx, cmd, workingDir, tomlFilename, false)
	if err != nil {
		return err
	}

	resp, err := agentsClient.RestartAgent(ctx, &lkproto.RestartAgentRequest{
		AgentId: agentID,
	})
	if err != nil {
		return err
	}
	if !resp.Success {
		return fmt.Errorf("failed to restart agent: %s", resp.Message)
	}

	fmt.Printf("Restarted agent [%s]\n", util.Accented(agentID))
	return nil
}

func updateAgent(ctx context.Context, cmd *cli.Command) error {
	configExists, err := requireConfig(workingDir, tomlFilename)
	if err != nil && configExists {
		return err
	}
	if !configExists {
		return fmt.Errorf("config file [%s] required to update agent", tomlFilename)
	}
	if !lkConfig.HasAgent() {
		return fmt.Errorf("no agent config found in [%s]", tomlFilename)
	}

	req := &lkproto.UpdateAgentRequest{
		AgentId: lkConfig.Agent.ID,
	}

	secrets, err := requireSecrets(ctx, cmd, false, true)
	if err != nil {
		return err
	}
	if len(secrets) > 0 {
		req.Secrets = secrets
	}

	var resp *lkproto.UpdateAgentResponse
	err = util.Await("Updating agent ["+util.Accented(lkConfig.Agent.ID)+"]", ctx, func(ctx context.Context) error {
		var clientErr error
		resp, clientErr = agentsClient.UpdateAgent(ctx, req)
		return clientErr
	})
	if err != nil {
		if twerr, ok := err.(twirp.Error); ok {
			return fmt.Errorf("unable to update agent: %s", twerr.Msg())
		}
		return fmt.Errorf("unable to update agent: %w", err)
	}

	if resp.Success {
		fmt.Printf("Updated agent [%s]\n", util.Accented(lkConfig.Agent.ID))
		err = lkConfig.SaveTOMLFile("", tomlFilename)
		return err
	}

	return fmt.Errorf("failed to update agent: %s", resp.Message)
}

func rollbackAgent(ctx context.Context, cmd *cli.Command) error {
	agentID, err := getAgentID(ctx, cmd, workingDir, tomlFilename, false)
	if err != nil {
		return err
	}

	var resp *lkproto.RollbackAgentResponse
	err = util.Await("Rolling back agent ["+util.Accented(agentID)+"]", ctx, func(ctx context.Context) error {
		var clientErr error
		resp, clientErr = agentsClient.RollbackAgent(ctx, &lkproto.RollbackAgentRequest{
			AgentId: agentID,
			Version: cmd.String("version"),
		})
		return clientErr
	})

	if err != nil {
		if twerr, ok := err.(twirp.Error); ok {
			return fmt.Errorf("unable to rollback agent: %s", twerr.Msg())
		}
		return fmt.Errorf("unable to rollback agent: %w", err)
	}

	if !resp.Success {
		return fmt.Errorf("failed to rollback agent %s", resp.Message)
	}

	fmt.Printf("Rolled back agent [%s] to version [%s]\n", util.Accented(agentID), util.Accented(cmd.String("version")))

	return nil
}

func getLogs(ctx context.Context, cmd *cli.Command) error {
	agentID, err := getAgentID(ctx, cmd, workingDir, tomlFilename, true)
	if err != nil {
		return err
	}
<<<<<<< HEAD

	response, err := agentsClient.ListAgents(ctx, &lkproto.ListAgentsRequest{
		AgentId: agentID,
	})
	if err != nil {
		return err
	}

	if len(response.Agents) == 0 {
		return fmt.Errorf("no agent deployments found")
	}

	err = agentfs.LogHelper(ctx, agentID, cmd.String("log-type"), project, response.Agents[0].AgentDeployments[0].ServerRegion)
	return err
=======
	return agentsClient.StreamLogs(ctx, cmd.String("log-type"), agentID, os.Stdout)
>>>>>>> 269fbd94
}

func deleteAgent(ctx context.Context, cmd *cli.Command) error {
	agentID, err := getAgentID(ctx, cmd, workingDir, tomlFilename, false)
	if err != nil {
		return err
	}

	var confirmDelete bool
	if err := huh.NewForm(
		huh.NewGroup(
			huh.NewConfirm().
				Title(fmt.Sprintf("Are you sure you want to delete agent [%s]?", agentID)).
				Value(&confirmDelete).
				Inline(false).
				WithTheme(util.Theme),
		),
	).Run(); err != nil {
		return err
	}

	if !confirmDelete {
		return nil
	}

	var res *lkproto.DeleteAgentResponse
	err = util.Await(
		"Deleting agent ["+util.Accented(agentID)+"]",
		ctx,
		func(ctx context.Context) error {
			var clientErr error
			res, clientErr = agentsClient.DeleteAgent(ctx, &lkproto.DeleteAgentRequest{
				AgentId: agentID,
			})
			return clientErr
		},
	)

	if err != nil {
		if twerr, ok := err.(twirp.Error); ok {
			return fmt.Errorf("unable to delete agent: %s", twerr.Msg())
		}
		return fmt.Errorf("unable to delete agent: %w", err)
	}

	if !res.Success {
		return fmt.Errorf("failed to delete agent %s", res.Message)
	}

	fmt.Printf("Deleted agent [%s]\n", util.Accented(agentID))
	return nil
}

func listAgentVersions(ctx context.Context, cmd *cli.Command) error {
	agentID, err := getAgentID(ctx, cmd, workingDir, tomlFilename, false)
	if err != nil {
		return err
	}

	req := &lkproto.ListAgentVersionsRequest{
		AgentId: agentID,
	}

	versions, err := agentsClient.ListAgentVersions(ctx, req)
	if err != nil {
		if twerr, ok := err.(twirp.Error); ok {
			return fmt.Errorf("unable to list agent versions: %s", twerr.Msg())
		}
		return fmt.Errorf("unable to list agent versions: %w", err)
	}

	table := util.CreateTable().
		Headers("Version", "Current", "Created At", "Deployed At")

	// Sort versions by created date descending
	slices.SortFunc(versions.Versions, func(a, b *lkproto.AgentVersion) int {
		return b.CreatedAt.AsTime().Compare(a.CreatedAt.AsTime())
	})
	for _, version := range versions.Versions {
		table.Row(
			version.Version,
			fmt.Sprintf("%t", version.Current),
			version.CreatedAt.AsTime().Format(time.RFC3339),
			version.DeployedAt.AsTime().Format(time.RFC3339),
		)
	}

	fmt.Println(table)
	return nil
}

func listAgents(ctx context.Context, cmd *cli.Command) error {
	var items []*lkproto.AgentInfo
	if cmd.IsSet("id") {
		for _, agentID := range cmd.StringSlice("id") {
			if agentID == "" {
				continue
			}
			res, err := agentsClient.ListAgents(ctx, &lkproto.ListAgentsRequest{
				AgentId: agentID,
			})
			if err != nil {
				if twerr, ok := err.(twirp.Error); ok {
					return fmt.Errorf("unable to list agents: %s", twerr.Msg())
				}
				return fmt.Errorf("unable to list agents: %w", err)
			}
			items = append(items, res.Agents...)
		}
	} else {
		agents, err := agentsClient.ListAgents(ctx, &lkproto.ListAgentsRequest{})
		if err != nil {
			if twerr, ok := err.(twirp.Error); ok {
				return fmt.Errorf("unable to list agents: %s", twerr.Msg())
			}
			return fmt.Errorf("unable to list agents: %w", err)
		}
		items = agents.Agents
	}

	if len(items) == 0 {
		fmt.Println("No agents found")
		return nil
	}

	slices.SortFunc(items, func(a, b *lkproto.AgentInfo) int {
		return b.DeployedAt.AsTime().Compare(a.DeployedAt.AsTime())
	})

	var rows [][]string
	for _, agent := range items {
		var regions []string
		for _, regionalAgent := range agent.AgentDeployments {
			regions = append(regions, regionalAgent.Region)
		}
		rows = append(rows, []string{
			agent.AgentId,
			strings.Join(regions, ","),
			agent.Version,
			agent.DeployedAt.AsTime().Format(time.RFC3339),
		})
	}

	t := util.CreateTable().
		Headers("ID", "Regions", "Version", "Deployed At").
		Rows(rows...)

	fmt.Println(t)
	return nil
}

func listAgentSecrets(ctx context.Context, cmd *cli.Command) error {
	agentID, err := getAgentID(ctx, cmd, workingDir, tomlFilename, false)
	if err != nil {
		return err
	}

	req := &lkproto.ListAgentSecretsRequest{
		AgentId: agentID,
	}

	secrets, err := agentsClient.ListAgentSecrets(ctx, req)
	if err != nil {
		if twerr, ok := err.(twirp.Error); ok {
			return fmt.Errorf("unable to list agent secrets: %s", twerr.Msg())
		}
		return fmt.Errorf("unable to list agent secrets: %w", err)
	}

	table := util.CreateTable().
		Headers("Name", "Created At", "Updated At")

	for _, secret := range secrets.Secrets {
		// NOTE: Maybe these should be omitted on the server side?
		if slices.Contains(ignoredSecrets, secret.Name) {
			continue
		}
		table.Row(secret.Name, secret.CreatedAt.AsTime().Format(time.RFC3339), secret.UpdatedAt.AsTime().Format(time.RFC3339))
	}

	fmt.Println(table)
	return nil
}

func updateAgentSecrets(ctx context.Context, cmd *cli.Command) error {
	agentID, err := getAgentID(ctx, cmd, workingDir, tomlFilename, false)
	if err != nil {
		return err
	}

	secrets, err := requireSecrets(ctx, cmd, true, true)
	if err != nil {
		return err
	}

	var confirmOverwrite bool
	if cmd.Bool("overwrite") {
		if err := huh.NewForm(
			huh.NewGroup(
				huh.NewConfirm().
					Title(fmt.Sprintf("This will remove all existing secrets. Are you sure you want to proceed [%s]?", agentID)).
					Value(&confirmOverwrite).
					Inline(false).
					WithTheme(util.Theme),
			),
		).Run(); err != nil {
			return err
		}
	}

	if !confirmOverwrite {
		return nil
	}

	req := &lkproto.UpdateAgentSecretsRequest{
		AgentId:   agentID,
		Secrets:   secrets,
		Overwrite: cmd.Bool("overwrite"),
	}

	resp, err := agentsClient.UpdateAgentSecrets(ctx, req)
	if err != nil {
		if twerr, ok := err.(twirp.Error); ok {
			return fmt.Errorf("unable to update agent secrets: %s", twerr.Msg())
		}
		return fmt.Errorf("unable to update agent secrets: %w", err)
	}

	if resp.Success {
		fmt.Println("Updated agent secrets")
		return nil
	}

	return fmt.Errorf("failed to update agent secrets: %s", resp.Message)
}

func getAgentID(ctx context.Context, cmd *cli.Command, agentDir string, tomlFileName string, excludeEmptyVersion bool) (string, error) {
	agentID := cmd.String("id")
	if agentID == "" {
		configExists, err := requireConfig(agentDir, tomlFileName)
		if err != nil && configExists {
			return "", err
		}

		if configExists {
			if !lkConfig.HasAgent() {
				return "", fmt.Errorf("no agent config found in [%s]", tomlFilename)
			}
			agentID = lkConfig.Agent.ID
		} else {
			agentID, err = selectAgent(ctx, cmd, excludeEmptyVersion)
			if err != nil {
				return "", err
			}
		}
	}

	if agentID == "" {
		// shouldn't happen, but check to ensure we have a name
		return "", fmt.Errorf("agent ID or [%s] required", util.Accented(tomlFileName))
	}

	fmt.Printf("Using agent [%s]\n", util.Accented(agentID))

	return agentID, nil
}

func selectAgent(ctx context.Context, _ *cli.Command, excludeEmptyVersion bool) (string, error) {
	var agents *lkproto.ListAgentsResponse

	err := util.Await("No agent ID provided, selecting from available agents...", ctx, func(ctx context.Context) error {
		var clientErr error
		agents, clientErr = agentsClient.ListAgents(ctx, &lkproto.ListAgentsRequest{})
		return clientErr
	})
	if err != nil {
		if twerr, ok := err.(twirp.Error); ok {
			return "", fmt.Errorf("unable to list agents: %s", twerr.Msg())
		}
		return "", fmt.Errorf("unable to list agents: %w", err)
	}

	if len(agents.Agents) == 0 {
		return "", fmt.Errorf("no agents found")
	}

	var agentNames []huh.Option[string]
	for _, agent := range agents.Agents {
		if excludeEmptyVersion && agent.Version == "---" {
			continue
		}
		name := agent.AgentId + " " + util.Dimmed("deployed "+agent.DeployedAt.AsTime().Format(time.RFC3339))
		agentNames = append(agentNames, huh.Option[string]{Key: name, Value: agent.AgentId})
	}

	var selectedAgent string
	if err := huh.NewSelect[string]().
		Title("Select an agent").
		Options(agentNames...).
		Value(&selectedAgent).
		WithTheme(util.Theme).
		Run(); err != nil {
		return "", err
	}

	return selectedAgent, nil
}

func requireSecrets(_ context.Context, cmd *cli.Command, required, lazy bool) ([]*lkproto.AgentSecret, error) {
	silent := cmd.Bool("silent")
	secrets := make(map[string]*lkproto.AgentSecret)

	if values, err := parseKeyValuePairs(cmd, "secrets"); err != nil {
		return nil, fmt.Errorf("failed to parse secrets: %w", err)
	} else {
		for key, val := range values {
			agentSecret := &lkproto.AgentSecret{
				Name:  key,
				Value: []byte(val),
			}
			secrets[key] = agentSecret
		}

	}

	shouldReadFromDisk := cmd.IsSet("secrets-file") || !lazy || (required && len(secrets) == 0)
	if shouldReadFromDisk {
		file, env, err := agentfs.DetectEnvFile(cmd.String("secrets-file"))
		if err != nil {
			return nil, err
		}
		if file != "" && !silent {
			fmt.Printf("Using secrets file [%s]\n", util.Accented(file))
		}

		for k, v := range env {
			if _, exists := secrets[k]; exists {
				continue
			}

			secret := &lkproto.AgentSecret{
				Name:  k,
				Value: []byte(v),
			}
			secrets[k] = secret
		}
	}

	var secretsSlice []*lkproto.AgentSecret
	var secretsIgnored bool
	for _, secret := range secrets {
		if slices.Contains(ignoredSecrets, secret.Name) {
			secretsIgnored = true
			continue
		}
		secretsSlice = append(secretsSlice, secret)
	}

	if required && len(secretsSlice) == 0 {
		msg := "no secrets provided"
		if secretsIgnored {
			msg = "no valid secrets provided, LIVEKIT_ secrets are ignored and injected automatically to your agent"
		}
		return nil, errors.New(msg)
	}

	return secretsSlice, nil
}

func requireDockerfile(ctx context.Context, cmd *cli.Command, workingDir string, projectType agentfs.ProjectType, settingsMap map[string]string) error {
	dockerfileExists, err := agentfs.HasDockerfile(workingDir)
	if err != nil {
		return err
	}

	if !dockerfileExists {
		if !cmd.Bool("silent") {
			err := util.Await(
				"Creating Dockerfile...",
				ctx,
				func(ctx context.Context) error {
					return agentfs.CreateDockerfile(workingDir, projectType, settingsMap)
				},
			)
			if err != nil {
				return err
			}
			fmt.Println("Created [" + util.Accented("Dockerfile") + "]")
		} else {
			if err := agentfs.CreateDockerfile(workingDir, projectType, settingsMap); err != nil {
				return err
			}
		}
	} else {
		if !cmd.Bool("silent") {
			fmt.Println("Using existing Dockerfile")
		}
	}

	return nil
}

func getClientSettings(ctx context.Context, silent bool) (map[string]string, error) {
	var clientSettingsResponse *lkproto.ClientSettingsResponse
	var err error

	if !silent {
		err = util.Await(
			"Loading client settings...",
			ctx,
			func(ctx context.Context) error {
				clientSettingsResponse, err = agentsClient.GetClientSettings(ctx, &lkproto.ClientSettingsRequest{})
				return err
			},
		)
	} else {
		clientSettingsResponse, err = agentsClient.GetClientSettings(ctx, &lkproto.ClientSettingsRequest{})
	}

	if err != nil {
		if twerr, ok := err.(twirp.Error); ok {
			return nil, fmt.Errorf("unable to get client settings: %s", twerr.Msg())
		}
		return nil, fmt.Errorf("unable to get client settings: %w", err)
	}

	if clientSettingsResponse == nil {
		return nil, fmt.Errorf("unable to contact server; please try again later")
	}

	settingsMap := make(map[string]string)
	for _, setting := range clientSettingsResponse.Params {
		settingsMap[setting.Name] = setting.Value
	}

	return settingsMap, nil
}

func requireConfig(workingDir, tomlFilename string) (bool, error) {
	if lkConfig != nil {
		return true, nil
	}

	var exists bool
	var err error
	lkConfig, exists, err = config.LoadTOMLFile(workingDir, tomlFilename)
	return exists, err
}

func generateAgentDockerfile(ctx context.Context, cmd *cli.Command) error {
	if cmd.NArg() > 0 {
		workingDir = cmd.Args().First()
	}

	if stat, err := os.Stat(workingDir); err != nil || !stat.IsDir() {
		return fmt.Errorf("invalid working directory: %s", workingDir)
	}

	settingsMap, err := getClientSettings(ctx, cmd.Bool("silent"))
	if err != nil {
		return err
	}

	projectType, err := agentfs.DetectProjectType(workingDir)
	fmt.Printf("Detected project type [%s]\n", util.Accented(string(projectType)))
	if err != nil {
		return fmt.Errorf("unable to determine project type: %w, please use a supported project type, or create your own Dockerfile in the current directory", err)
	}

	dockerfilePath := filepath.Join(workingDir, "Dockerfile")
	dockerignorePath := filepath.Join(workingDir, ".dockerignore")
	overwrite := cmd.Bool("overwrite")

	writeDockerfile := true
	writeDockerignore := true
	if !overwrite {
		if _, err := os.Stat(dockerfilePath); err == nil {
			fmt.Println(util.Accented("Dockerfile") + " already exists; skipping. Use --overwrite to replace.")
			writeDockerfile = false
		}
		if _, err := os.Stat(dockerignorePath); err == nil {
			fmt.Println(util.Accented(".dockerignore") + " already exists; skipping. Use --overwrite to replace.")
			writeDockerignore = false
		}
	}

	if !writeDockerfile && !writeDockerignore {
		return nil
	}

	// Generate contents without writing
	dockerfileContent, dockerignoreContent, err := agentfs.GenerateDockerArtifacts(workingDir, projectType, settingsMap)
	if err != nil {
		return err
	}

	if writeDockerfile {
		if err := os.WriteFile(dockerfilePath, dockerfileContent, 0644); err != nil {
			return err
		}

		fmt.Printf("Wrote new %s\n", util.Accented("Dockerfile"))
	}

	if writeDockerignore {
		if err := os.WriteFile(dockerignorePath, dockerignoreContent, 0644); err != nil {
			return err
		}
		fmt.Printf("Wrote new %s\n", util.Accented(".dockerignore"))
	}

	return nil
}<|MERGE_RESOLUTION|>--- conflicted
+++ resolved
@@ -562,11 +562,7 @@
 			return err
 		} else if viewLogs {
 			fmt.Println("Tailing runtime logs...safe to exit at any time")
-<<<<<<< HEAD
-			return agentfs.LogHelper(ctx, lkConfig.Agent.ID, "deploy", project, resp.ServerRegions[0])
-=======
-			return agentsClient.StreamLogs(ctx, "deploy", lkConfig.Agent.ID, os.Stdout)
->>>>>>> 269fbd94
+			return agentsClient.StreamLogs(ctx, "deploy", lkConfig.Agent.ID, os.Stdout, resp.ServerRegions[0])
 		}
 	}
 	return nil
@@ -853,7 +849,6 @@
 	if err != nil {
 		return err
 	}
-<<<<<<< HEAD
 
 	response, err := agentsClient.ListAgents(ctx, &lkproto.ListAgentsRequest{
 		AgentId: agentID,
@@ -866,11 +861,7 @@
 		return fmt.Errorf("no agent deployments found")
 	}
 
-	err = agentfs.LogHelper(ctx, agentID, cmd.String("log-type"), project, response.Agents[0].AgentDeployments[0].ServerRegion)
-	return err
-=======
-	return agentsClient.StreamLogs(ctx, cmd.String("log-type"), agentID, os.Stdout)
->>>>>>> 269fbd94
+	return agentsClient.StreamLogs(ctx, cmd.String("log-type"), agentID, os.Stdout, response.Agents[0].AgentDeployments[0].ServerRegion)
 }
 
 func deleteAgent(ctx context.Context, cmd *cli.Command) error {
