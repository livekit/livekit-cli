--- conflicted
+++ resolved
@@ -70,11 +70,7 @@
 	app.Commands = append(app.Commands, SIPCommands...)
 	app.Commands = append(app.Commands, ReplayCommands...)
 	app.Commands = append(app.Commands, LoadTestCommands...)
-<<<<<<< HEAD
 	app.Commands = append(app.Commands, AgentLoadTestCommands...)
-	app.Commands = append(app.Commands, AgentCommands...)
-=======
->>>>>>> 43063490
 
 	// Register cleanup hook for SIGINT, SIGTERM, SIGQUIT
 	ctx, stop := signal.NotifyContext(
